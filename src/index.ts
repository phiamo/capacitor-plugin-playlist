
<<<<<<< HEAD
export * from './definitions';
export * from './interfaces'
export * from './Constants'
export * from './RmxAudioPlayer'
export * from './plugin'
=======

export * from './definitions';
export * from './interfaces'
export * from './Constants'
export * from './plugin'
export * from './RmxAudioPlayer'
>>>>>>> fbdfb157
<|MERGE_RESOLUTION|>--- conflicted
+++ resolved
@@ -1,15 +1,5 @@
-
-<<<<<<< HEAD
-export * from './definitions';
-export * from './interfaces'
-export * from './Constants'
-export * from './RmxAudioPlayer'
-export * from './plugin'
-=======
-
 export * from './definitions';
 export * from './interfaces'
 export * from './Constants'
 export * from './plugin'
-export * from './RmxAudioPlayer'
->>>>>>> fbdfb157
+export * from './RmxAudioPlayer'