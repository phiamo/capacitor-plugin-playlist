--- conflicted
+++ resolved
@@ -108,11 +108,7 @@
     @PluginMethod
     fun removeItem(call: PluginCall) {
         val trackIndex: Int = call.getInt("trackIndex", -1)!!
-<<<<<<< HEAD
-        val trackId: String = call.getString("trackId", "")!!
-=======
         val trackId: String = call.getString("tracktrackId", "")!!
->>>>>>> 6c1a2157
         Log.i(TAG,"removeItem")
         val item = audioPlayerImpl!!.playlistManager.removeItem(trackIndex, trackId)
 
