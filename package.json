{
<<<<<<< HEAD
  "name": "capacitor-plugin-playlist",
  "version": "0.1.5",
  "description": "Playlist ",
  "main": "dist/plugin.js",
=======
  "name": "test-plugin",
  "version": "0.0.1",
  "description": "f",
  "main": "dist/plugin.cjs.js",
>>>>>>> fbdfb157
  "module": "dist/esm/index.js",
  "types": "dist/esm/index.d.ts",
  "unpkg": "dist/plugin.js",
  "files": [
    "android/src/main/",
    "android/build.gradle",
    "dist/",
    "ios/Plugin/",
    "TestPlugin.podspec"
  ],
  "author": "",
  "license": "MIT",
  "repository": {
    "type": "git",
    "url": "git+http://todo.git"
  },
  "bugs": {
    "url": "http://todo/issues"
  },
  "keywords": [
    "capacitor",
    "plugin",
    "native"
  ],
  "scripts": {
    "verify": "npm run verify:ios && npm run verify:android && npm run verify:web",
    "verify:ios": "cd ios && pod install && xcodebuild -workspace Plugin.xcworkspace -scheme Plugin && cd ..",
    "verify:android": "cd android && ./gradlew clean build test && cd ..",
    "verify:web": "npm run build",
    "lint": "npm run eslint && npm run prettier -- --check && npm run swiftlint -- lint",
    "fmt": "npm run eslint -- --fix && npm run prettier -- --write && npm run swiftlint -- autocorrect --format",
    "eslint": "eslint . --ext ts",
    "prettier": "prettier \"**/*.{css,html,ts,js,java}\"",
    "swiftlint": "node-swiftlint",
    "docgen": "docgen --api PlaylistPlugin --output-readme README.md --output-json dist/docs.json",
    "build": "npm run clean && npm run docgen && tsc && rollup -c rollup.config.js",
    "clean": "rimraf ./dist",
    "watch": "tsc --watch",
    "prepublishOnly": "npm run build"
  },
  "devDependencies": {
    "@capacitor/android": "^3.0.0",
    "@capacitor/core": "^3.0.0",
    "@capacitor/docgen": "^0.0.10",
    "@capacitor/ios": "^3.0.0",
    "@ionic/eslint-config": "^0.3.0",
    "@ionic/prettier-config": "^1.0.1",
    "@ionic/swiftlint-config": "^1.1.2",
    "eslint": "^7.11.0",
    "prettier": "~2.2.0",
    "prettier-plugin-java": "~1.0.0",
    "rimraf": "^3.0.2",
    "rollup": "^2.32.0",
    "swiftlint": "^1.0.1",
    "typescript": "~4.0.3"
  },
  "peerDependencies": {
    "@capacitor/core": "^3.0.0"
  },
  "prettier": "@ionic/prettier-config",
  "swiftlint": "@ionic/swiftlint-config",
  "eslintConfig": {
    "extends": "@ionic/eslint-config/recommended"
  },
  "capacitor": {
    "ios": {
      "src": "ios"
    },
    "android": {
      "src": "android"
    }
  }
}<|MERGE_RESOLUTION|>--- conflicted
+++ resolved
@@ -1,15 +1,8 @@
 {
-<<<<<<< HEAD
   "name": "capacitor-plugin-playlist",
-  "version": "0.1.5",
+  "version": "0.1.1",
   "description": "Playlist ",
-  "main": "dist/plugin.js",
-=======
-  "name": "test-plugin",
-  "version": "0.0.1",
-  "description": "f",
   "main": "dist/plugin.cjs.js",
->>>>>>> fbdfb157
   "module": "dist/esm/index.js",
   "types": "dist/esm/index.d.ts",
   "unpkg": "dist/plugin.js",
@@ -19,20 +12,6 @@
     "dist/",
     "ios/Plugin/",
     "TestPlugin.podspec"
-  ],
-  "author": "",
-  "license": "MIT",
-  "repository": {
-    "type": "git",
-    "url": "git+http://todo.git"
-  },
-  "bugs": {
-    "url": "http://todo/issues"
-  },
-  "keywords": [
-    "capacitor",
-    "plugin",
-    "native"
   ],
   "scripts": {
     "verify": "npm run verify:ios && npm run verify:android && npm run verify:web",
@@ -50,21 +29,23 @@
     "watch": "tsc --watch",
     "prepublishOnly": "npm run build"
   },
+  "author": "phiamo",
+  "license": "MIT",
   "devDependencies": {
-    "@capacitor/android": "^3.0.0",
-    "@capacitor/core": "^3.0.0",
+    "@capacitor/android": "^3.2.5",
+    "@capacitor/core": "^3.2.5",
     "@capacitor/docgen": "^0.0.10",
-    "@capacitor/ios": "^3.0.0",
-    "@ionic/eslint-config": "^0.3.0",
+    "@capacitor/ios": "^3.2.5",
     "@ionic/prettier-config": "^1.0.1",
     "@ionic/swiftlint-config": "^1.1.2",
+    "@types/hls.js": "^0.13.2",
     "eslint": "^7.11.0",
     "prettier": "~2.2.0",
     "prettier-plugin-java": "~1.0.0",
     "rimraf": "^3.0.2",
-    "rollup": "^2.32.0",
+    "rollup": "^2.21.0",
     "swiftlint": "^1.0.1",
-    "typescript": "~4.0.3"
+    "typescript": "~3.8.3"
   },
   "peerDependencies": {
     "@capacitor/core": "^3.0.0"
@@ -74,6 +55,17 @@
   "eslintConfig": {
     "extends": "@ionic/eslint-config/recommended"
   },
+  "files": [
+    "dist/",
+    "ios/",
+    "android/",
+    "CapacitorPluginPlaylist.podspec"
+  ],
+  "keywords": [
+    "capacitor",
+    "plugin",
+    "native"
+  ],
   "capacitor": {
     "ios": {
       "src": "ios"
@@ -81,5 +73,12 @@
     "android": {
       "src": "android"
     }
+  },
+  "repository": {
+    "type": "git",
+    "url": "https://github.com/phiamo"
+  },
+  "bugs": {
+    "url": "https://github.com/phiamo/issues"
   }
 }